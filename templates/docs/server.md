# Server

<<<<<<< HEAD
[![GoDoc](https://img.shields.io/badge/go.dev-reference-007d9c?logo=go&logoColor=white&style=shield)](https://pkg.go.dev/github.com/coinbase/mesh-sdk-go/server?tab=doc)

=======
>>>>>>> 0e493d13
The Server package reduces the work required to write your own Mesh server.
In short, this package takes care of the basics (boilerplate server code
and request validation) so that you can focus on code that is unique to your
implementation.

## Installation

```shell
go get github.com/coinbase/mesh-sdk-go/server
```

## Components
### Router
The router is a [Mux](https://github.com/gorilla/mux) router that
routes traffic to the correct controller.

### Controller
Contollers are automatically generated code that specify an interface
that a service must implement.

### Services
Services are implemented by you to populate responses. These services
are invoked by controllers.

## Recommended Folder Structure
```
main.go
/services
  block_service.go
  network_service.go
  ...
```

## Examples
Check out the [examples](/examples) to see how easy
it is to create your own server.<|MERGE_RESOLUTION|>--- conflicted
+++ resolved
@@ -1,10 +1,5 @@
 # Server
 
-<<<<<<< HEAD
-[![GoDoc](https://img.shields.io/badge/go.dev-reference-007d9c?logo=go&logoColor=white&style=shield)](https://pkg.go.dev/github.com/coinbase/mesh-sdk-go/server?tab=doc)
-
-=======
->>>>>>> 0e493d13
 The Server package reduces the work required to write your own Mesh server.
 In short, this package takes care of the basics (boilerplate server code
 and request validation) so that you can focus on code that is unique to your
